<<<<<<< HEAD
:branch: master
=======
:branch: 2.1.x
>>>>>>> 38981003

The adapter has a couple of generic request handlers that you can use. The most generic is `SpringBootStreamHandler`, which uses a Jackson `ObjectMapper` provided by Spring Boot to serialize and deserialize the objects in the function. There is also a `SpringBootRequestHandler` which you can extend, and provide the input and output types as type parameters (enabling AWS to inspect the class and do the JSON conversions itself).

If your app has more than one `@Bean` of type `Function` etc. then you can choose the one to use by configuring `function.name` (e.g. as `FUNCTION_NAME` environment variable in AWS). The functions are extracted from the Spring Cloud `FunctionCatalog` (searching first for `Function` then `Consumer` and finally `Supplier`).

== Notes on JAR Layout

You don't need the Spring Cloud Function Web or Stream adapter at runtime in Lambda, so you might
need to exclude those before you create the JAR you send to AWS. A Lambda application has to be
shaded, but a Spring Boot standalone application does not, so you can run the same app using 2
separate jars (as per the sample). The sample app creates 2 jar files, one with an `aws`
classifier for deploying in Lambda, and one [[thin-jar,thin jar]] executable (thin) jar that includes `spring-cloud-function-web`
at runtime. Spring Cloud Function will try and locate a "main class" for you from the JAR file
manifest, using the `Start-Class` attribute (which will be added for you by the Spring Boot
tooling if you use the starter parent). If there is no `Start-Class` in your manifest you can
use an environment variable or system property `MAIN_CLASS` when you deploy the function to AWS.

If you are not using the functional bean definitions but relying on Spring Boot's auto-configuration,
then additional transformers must be configured as part of the maven-shade-plugin execution.

[[shade-plugin-setup]]
[source, xml]
----
<plugin>
	<groupId>org.apache.maven.plugins</groupId>
	<artifactId>maven-shade-plugin</artifactId>
	<dependencies>
		<dependency>
			<groupId>org.springframework.boot</groupId>
			<artifactId>spring-boot-maven-plugin</artifactId>
		</dependency>
	</dependencies>
	<configuration>
		<createDependencyReducedPom>false</createDependencyReducedPom>
		<shadedArtifactAttached>true</shadedArtifactAttached>
		<shadedClassifierName>aws</shadedClassifierName>
		<transformers>
			<transformer implementation="org.apache.maven.plugins.shade.resource.AppendingTransformer">
				<resource>META-INF/spring.handlers</resource>
			</transformer>
			<transformer implementation="org.springframework.boot.maven.PropertiesMergingResourceTransformer">
				<resource>META-INF/spring.factories</resource>
			</transformer>
			<transformer implementation="org.apache.maven.plugins.shade.resource.AppendingTransformer">
				<resource>META-INF/spring.schemas</resource>
			</transformer>
		</transformers>
	</configuration>
</plugin>
----

== Build file setup

In order to run Spring Cloud Function applications on AWS Lambda, you can leverage Maven or Gradle
 plugins offered by the cloud platform provider.


=== Maven

In order to use the adapter plugin for Maven, add the plugin dependency to your `pom.xml`
file:

[source,xml]
----
<dependencies>
	<dependency>
		<groupId>org.springframework.cloud</groupId>
		<artifactId>spring-cloud-function-adapter-aws</artifactId>
	</dependency>
</dependencies>
----

As pointed out in the <<Notes on JAR Layout>>, you wil need a shaded jar in order to upload it
to AWS Lambda. You can use the https://maven.apache.org/plugins/maven-shade-plugin/[Maven Shade Plugin] for that.
The example of the <<shade-plugin-setup,setup>> can be found above.

You can use theSpring Boot Maven Plugin to generate the <<thin-jar>>.
[source,xml]
----
<plugin>
	<groupId>org.springframework.boot</groupId>
	<artifactId>spring-boot-maven-plugin</artifactId>
	<dependencies>
		<dependency>
			<groupId>org.springframework.boot.experimental</groupId>
			<artifactId>spring-boot-thin-layout</artifactId>
			<version>${wrapper.version}</version>
		</dependency>
	</dependencies>
</plugin>
----

You can find the entire sample `pom.xml` file for deploying Spring Cloud Function
applications to AWS Lambda with Maven https://github.com/spring-cloud/spring-cloud-function/blob/{branch}/spring-cloud-function-samples/function-sample-aws/pom.xml[here].

=== Gradle

In order to use the adapter plugin for Gradle, add the dependency to your `build.gradle` file:

[source,groovy]
----

dependencies {
	compile("org.springframework.cloud:spring-cloud-function-adapter-aws:${version}")
}
----

As pointed out in <<Notes on JAR Layout>>, you wil need a shaded jar in order to upload it
to AWS Lambda. You can use the https://plugins.gradle.org/plugin/com.github.johnrengelman.shadow/[Gradle Shadow Plugin] for that:

[source,groovy]
----
buildscript {
	dependencies {
		classpath "com.github.jengelman.gradle.plugins:shadow:${shadowPluginVersion}"
	}
}
apply plugin: 'com.github.johnrengelman.shadow'

assemble.dependsOn = [shadowJar]

import com.github.jengelman.gradle.plugins.shadow.transformers.*

shadowJar {
	classifier = 'aws'
	dependencies {
		exclude(
			dependency("org.springframework.cloud:spring-cloud-function-web:${springCloudFunctionVersion}"))
	}
	// Required for Spring
	mergeServiceFiles()
	append 'META-INF/spring.handlers'
	append 'META-INF/spring.schemas'
	append 'META-INF/spring.tooling'
	transform(PropertiesFileTransformer) {
		paths = ['META-INF/spring.factories']
		mergeStrategy = "append"
	}
}

----

You can use the Spring Boot Gradle Plugin and Spring Boot Thin Gradle Plugin to generate
the <<thin-jar>>.

[source,groovy]
----
buildscript {
	dependencies {
		classpath("org.springframework.boot.experimental:spring-boot-thin-gradle-plugin:${wrapperVersion}")
		classpath("org.springframework.boot:spring-boot-gradle-plugin:${springBootVersion}")
	}
}
apply plugin: 'org.springframework.boot'
apply plugin: 'org.springframework.boot.experimental.thin-launcher'
assemble.dependsOn = [thinJar]
----

You can find the entire sample `build.gradle` file for deploying Spring Cloud Function
applications to AWS Lambda with Gradle https://github.com/spring-cloud/spring-cloud-function/blob/{branch}/spring-cloud-function-samples/function-sample-aws/build.gradle[here].

== Upload

Build the sample under `spring-cloud-function-samples/function-sample-aws` and upload the `-aws` jar file to Lambda. The handler can be `example.Handler` or `org.springframework.cloud.function.adapter.aws.SpringBootStreamHandler` (FQN of the class, _not_ a method reference, although Lambda does accept method references).

----
./mvnw -U clean package
----

Using the AWS command line tools it looks like this:

----
aws lambda create-function --function-name Uppercase --role arn:aws:iam::[USERID]:role/service-role/[ROLE] --zip-file fileb://function-sample-aws/target/function-sample-aws-2.0.0.BUILD-SNAPSHOT-aws.jar --handler org.springframework.cloud.function.adapter.aws.SpringBootStreamHandler --description "Spring Cloud Function Adapter Example" --runtime java8 --region us-east-1 --timeout 30 --memory-size 1024 --publish
----

The input type for the function in the AWS sample is a Foo with a single property called "value". So you would need this to test it:

----
{
  "value": "test"
}
----

NOTE: The AWS sample app is written in the "functional" style (as an `ApplicationContextInitializer`). This is much faster on startup in Lambda than the traditional `@Bean` style, so if you don't need `@Beans` (or `@EnableAutoConfiguration`) it's a good choice. Warm starts are not affected.


== Type Conversion

Spring Cloud Function will attempt to transparently handle type conversion between the raw
input stream and types declared by your function.

For example, if your function signature is as such `Function<Foo, Bar>` we will attempt to convert
incoming stream event to an instance of `Foo`.

In the event type is not known or can not be determined (e.g., `Function<?, ?>`) we will attempt to
convert an incoming stream event to a generic `Map`.

==== Raw Input

There are times when you may want to have access to a raw input. In this case all you need is to declare your
function signature to accept `InputStream`. For example, `Function<InputStream, ?>`. In this case
we will not attempt any conversion and will pass the raw input directly to a function.




<|MERGE_RESOLUTION|>--- conflicted
+++ resolved
@@ -1,8 +1,4 @@
-<<<<<<< HEAD
-:branch: master
-=======
 :branch: 2.1.x
->>>>>>> 38981003
 
 The adapter has a couple of generic request handlers that you can use. The most generic is `SpringBootStreamHandler`, which uses a Jackson `ObjectMapper` provided by Spring Boot to serialize and deserialize the objects in the function. There is also a `SpringBootRequestHandler` which you can extend, and provide the input and output types as type parameters (enabling AWS to inspect the class and do the JSON conversions itself).
 
