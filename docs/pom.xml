<?xml version="1.0" encoding="UTF-8"?>
<project xmlns:xsi="http://www.w3.org/2001/XMLSchema-instance"
	xmlns="http://maven.apache.org/POM/4.0.0"
	xsi:schemaLocation="http://maven.apache.org/POM/4.0.0 https://maven.apache.org/xsd/maven-4.0.0.xsd">
	<modelVersion>4.0.0</modelVersion>
	<artifactId>spring-cloud-function-docs</artifactId>
	<parent>
		<groupId>org.springframework.cloud</groupId>
		<artifactId>spring-cloud-function-parent</artifactId>
		<version>3.0.0.BUILD-SNAPSHOT</version>
	</parent>
	<packaging>pom</packaging>
	<name>Spring Cloud Function Docs</name>
	<description>Spring Cloud Function Docs</description>
	<properties>
		<docs.main>spring-cloud-function</docs.main>
		<main.basedir>${basedir}/..</main.basedir>
		<maven.plugin.plugin.version>3.4</maven.plugin.plugin.version>
	</properties>
	<build>
		<plugins>
			<plugin>
				<artifactId>maven-deploy-plugin</artifactId>
				<version>2.8.2</version>
				<configuration>
					<skip>true</skip>
				</configuration>
			</plugin>
		</plugins>
	</build>
	<profiles>
		<profile>
			<id>docs</id>
			<build>
				<plugins>
					<plugin>
						<groupId>pl.project13.maven</groupId>
						<artifactId>git-commit-id-plugin</artifactId>
					</plugin>
					<plugin>
						<groupId>org.apache.maven.plugins</groupId>
						<artifactId>maven-dependency-plugin</artifactId>
					</plugin>
					<plugin>
						<groupId>org.apache.maven.plugins</groupId>
						<artifactId>maven-resources-plugin</artifactId>
					</plugin>
					<plugin>
						<groupId>org.asciidoctor</groupId>
						<artifactId>asciidoctor-maven-plugin</artifactId>
						<version>${asciidoctor-maven-plugin.version}</version>
						<configuration>
							<sourceDirectory>${project.build.directory}/refdocs/</sourceDirectory>
							<attributes>
								<spring-cloud-function-version>${project.version}</spring-cloud-function-version>
<<<<<<< HEAD
								<docs-url>https://cloud.spring.io/</docs-url>
            					<docs-version></docs-version>
<!--             					<docs-url>https://cloud.spring.io/spring-cloud-static/</docs-url> -->
<!--             					<docs-version>3.0.0.M1/</docs-version> -->
=======
>>>>>>> 9514ed76
							</attributes>
						</configuration>
					</plugin>
					<plugin>
						<groupId>org.apache.maven.plugins</groupId>
						<artifactId>maven-antrun-plugin</artifactId>
					</plugin>
				</plugins>
			</build>
		</profile>
	</profiles>
</project><|MERGE_RESOLUTION|>--- conflicted
+++ resolved
@@ -53,13 +53,6 @@
 							<sourceDirectory>${project.build.directory}/refdocs/</sourceDirectory>
 							<attributes>
 								<spring-cloud-function-version>${project.version}</spring-cloud-function-version>
-<<<<<<< HEAD
-								<docs-url>https://cloud.spring.io/</docs-url>
-            					<docs-version></docs-version>
-<!--             					<docs-url>https://cloud.spring.io/spring-cloud-static/</docs-url> -->
-<!--             					<docs-version>3.0.0.M1/</docs-version> -->
-=======
->>>>>>> 9514ed76
 							</attributes>
 						</configuration>
 					</plugin>
