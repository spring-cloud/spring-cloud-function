<?xml version="1.0" encoding="UTF-8"?>
<project xmlns="http://maven.apache.org/POM/4.0.0"
	xmlns:xsi="http://www.w3.org/2001/XMLSchema-instance"
	xsi:schemaLocation="http://maven.apache.org/POM/4.0.0 http://maven.apache.org/xsd/maven-4.0.0.xsd">

	<modelVersion>4.0.0</modelVersion>

	<groupId>io.spring.sample</groupId>
	<artifactId>function-sample-gcp-background</artifactId>
	<version>4.0.0.RELEASE</version>
	<packaging>jar</packaging>

	<name>function-sample-gcp-background</name>

	<parent>
		<groupId>org.springframework.boot</groupId>
		<artifactId>spring-boot-starter-parent</artifactId>
<<<<<<< HEAD
		<version>2.6.1</version>
=======
		<version>3.0.0-SNAPSHOT</version>
>>>>>>> 5074b7ee
		<relativePath/> <!-- lookup parent from repository -->
	</parent>

	<dependencies>
		<dependency>
			<groupId>org.springframework.cloud</groupId>
			<artifactId>spring-cloud-function-adapter-gcp</artifactId>
			<version>4.0.0-SNAPSHOT</version>
		</dependency>
	</dependencies>

	<build>
		<plugins>
			<plugin>
				<artifactId>maven-deploy-plugin</artifactId>
				<configuration>
					<skip>true</skip>
				</configuration>
			</plugin>
			<plugin>
				<groupId>org.springframework.boot</groupId>
				<artifactId>spring-boot-maven-plugin</artifactId>
				<configuration>
					<outputDirectory>target/deploy</outputDirectory>
				</configuration>
				<dependencies>
					<dependency>
						<groupId>org.springframework.cloud</groupId>
						<artifactId>spring-cloud-function-adapter-gcp</artifactId>
						<version>3.1.0-SNAPSHOT</version>
					</dependency>
				</dependencies>
			</plugin>

			<plugin>
				<groupId>com.google.cloud.functions</groupId>
				<artifactId>function-maven-plugin</artifactId>
				<version>0.9.1</version>
				<configuration>
					<functionTarget>org.springframework.cloud.function.adapter.gcp.GcfJarLauncher</functionTarget>
					<port>8080</port>
				</configuration>
			</plugin>
		</plugins>
	</build>
	<repositories>
		<repository>
			<id>spring-snapshots</id>
			<name>Spring Snapshots</name>
			<url>https://repo.spring.io/libs-snapshot-local</url>
			<snapshots>
				<enabled>true</enabled>
			</snapshots>
			<releases>
				<enabled>false</enabled>
			</releases>
		</repository>
		<repository>
			<id>spring-milestones</id>
			<name>Spring Milestones</name>
			<url>https://repo.spring.io/libs-milestone-local</url>
			<snapshots>
				<enabled>false</enabled>
			</snapshots>
		</repository>
		<repository>
			<id>spring-releases</id>
			<name>Spring Releases</name>
			<url>https://repo.spring.io/release</url>
			<snapshots>
				<enabled>false</enabled>
			</snapshots>
		</repository>
	</repositories>
	<pluginRepositories>
		<pluginRepository>
			<id>spring-snapshots</id>
			<name>Spring Snapshots</name>
			<url>https://repo.spring.io/libs-snapshot-local</url>
			<snapshots>
				<enabled>true</enabled>
			</snapshots>
			<releases>
				<enabled>false</enabled>
			</releases>
		</pluginRepository>
		<pluginRepository>
			<id>spring-milestones</id>
			<name>Spring Milestones</name>
			<url>https://repo.spring.io/libs-milestone-local</url>
			<snapshots>
				<enabled>false</enabled>
			</snapshots>
		</pluginRepository>
		<pluginRepository>
			<id>spring-releases</id>
			<name>Spring Releases</name>
			<url>https://repo.spring.io/libs-release-local</url>
			<snapshots>
				<enabled>false</enabled>
			</snapshots>
		</pluginRepository>
	</pluginRepositories>
</project><|MERGE_RESOLUTION|>--- conflicted
+++ resolved
@@ -15,11 +15,7 @@
 	<parent>
 		<groupId>org.springframework.boot</groupId>
 		<artifactId>spring-boot-starter-parent</artifactId>
-<<<<<<< HEAD
-		<version>2.6.1</version>
-=======
 		<version>3.0.0-SNAPSHOT</version>
->>>>>>> 5074b7ee
 		<relativePath/> <!-- lookup parent from repository -->
 	</parent>
 
