<?xml version="1.0" encoding="UTF-8"?>
<project xmlns="http://maven.apache.org/POM/4.0.0" xmlns:xsi="http://www.w3.org/2001/XMLSchema-instance"
	xsi:schemaLocation="http://maven.apache.org/POM/4.0.0 https://maven.apache.org/xsd/maven-4.0.0.xsd">
	<modelVersion>4.0.0</modelVersion>
	<groupId>io.spring.sample</groupId>
	<artifactId>function-sample-kotlin-web</artifactId>
	<version>4.0.0</version>
	<name>function-sample-kotlin-web</name>
	<description>Demo project for Spring Cloud Function Web Kotlin integration</description>
	
	<parent>
		<groupId>org.springframework.boot</groupId>
		<artifactId>spring-boot-starter-parent</artifactId>
<<<<<<< HEAD
		<version>2.6.1</version>
=======
		<version>3.0.0-SNAPSHOT</version>
>>>>>>> 5074b7ee
		<relativePath/>
	</parent>

	<dependencies>
		<dependency>
			<groupId>org.springframework.boot</groupId>
			<artifactId>spring-boot-starter</artifactId>
		</dependency>
		<dependency>
			<groupId>org.jetbrains.kotlin</groupId>
			<artifactId>kotlin-reflect</artifactId>
<<<<<<< HEAD
			<version>1.6.0</version>
=======
>>>>>>> 5074b7ee
		</dependency>
		<dependency>
			<groupId>org.jetbrains.kotlin</groupId>
			<artifactId>kotlin-stdlib-jdk8</artifactId>
<<<<<<< HEAD
			<version>1.6.0</version>
=======
>>>>>>> 5074b7ee
		</dependency>
		<dependency>
			<groupId>org.springframework.cloud</groupId>
			<artifactId>spring-cloud-function-kotlin</artifactId>
<<<<<<< HEAD
			<version>3.2.1-SNAPSHOT</version>
=======
			<version>4.0.0-SNAPSHOT</version>
>>>>>>> 5074b7ee
		</dependency>
		<dependency>
			<groupId>org.springframework.cloud</groupId>
			<artifactId>spring-cloud-function-web</artifactId>
<<<<<<< HEAD
			<version>3.2.1-SNAPSHOT</version>
=======
			<version>4.0.0-SNAPSHOT</version>
>>>>>>> 5074b7ee
		</dependency>
		<dependency>
			<groupId>org.springframework.cloud</groupId>
			<artifactId>spring-cloud-function-context</artifactId>
<<<<<<< HEAD
			<version>3.2.1-SNAPSHOT</version>
=======
			<version>4.0.0-SNAPSHOT</version>
>>>>>>> 5074b7ee
		</dependency>
		<dependency>
			<groupId>org.springframework.boot</groupId>
			<artifactId>spring-boot-starter-web</artifactId>
		</dependency>

		<dependency>
			<groupId>org.springframework.boot</groupId>
			<artifactId>spring-boot-starter-test</artifactId>
			<scope>test</scope>
		</dependency>
	</dependencies>

	<build>
		<sourceDirectory>${project.basedir}/src/main/kotlin</sourceDirectory>
		<testSourceDirectory>${project.basedir}/src/test/kotlin</testSourceDirectory>
		<plugins>
			<plugin>
				<artifactId>maven-deploy-plugin</artifactId>
				<configuration>
					<skip>true</skip>
				</configuration>
			</plugin>
			<plugin>
				<groupId>org.springframework.boot</groupId>
				<artifactId>spring-boot-maven-plugin</artifactId>
			</plugin>
			<plugin>
				<groupId>org.jetbrains.kotlin</groupId>
				<artifactId>kotlin-maven-plugin</artifactId>
<<<<<<< HEAD
				<version>1.6.0</version>
=======
>>>>>>> 5074b7ee
				<configuration>
					<args>
						<arg>-Xjsr305=strict</arg>
					</args>
					<compilerPlugins>
						<plugin>spring</plugin>
					</compilerPlugins>
				</configuration>
				<dependencies>
					<dependency>
						<groupId>org.jetbrains.kotlin</groupId>
						<artifactId>kotlin-maven-allopen</artifactId>
						<version>1.4.21</version>
					</dependency>
				</dependencies>
			</plugin>
		</plugins>
	</build>
	
	<repositories>
		<repository>
			<id>spring-snapshots</id>
			<name>Spring Snapshots</name>
			<url>https://repo.spring.io/libs-snapshot-local</url>
		</repository>
		<repository>
			<id>spring-milestones</id>
			<name>Spring Milestones</name>
			<url>https://repo.spring.io/libs-milestone-local</url>
		</repository>
		<repository>
			<id>spring-releases</id>
			<name>Spring Releases</name>
			<url>https://repo.spring.io/release</url>
		</repository>
	</repositories>
	<pluginRepositories>
		<pluginRepository>
			<id>spring-snapshots</id>
			<name>Spring Snapshots</name>
			<url>https://repo.spring.io/libs-snapshot-local</url>
		</pluginRepository>
		<pluginRepository>
			<id>spring-milestones</id>
			<name>Spring Milestones</name>
			<url>https://repo.spring.io/libs-milestone-local</url>
		</pluginRepository>
		<pluginRepository>
			<id>spring-releases</id>
			<name>Spring Releases</name>
			<url>https://repo.spring.io/libs-release-local</url>
		</pluginRepository>
	</pluginRepositories>

</project><|MERGE_RESOLUTION|>--- conflicted
+++ resolved
@@ -11,11 +11,7 @@
 	<parent>
 		<groupId>org.springframework.boot</groupId>
 		<artifactId>spring-boot-starter-parent</artifactId>
-<<<<<<< HEAD
-		<version>2.6.1</version>
-=======
 		<version>3.0.0-SNAPSHOT</version>
->>>>>>> 5074b7ee
 		<relativePath/>
 	</parent>
 
@@ -27,45 +23,25 @@
 		<dependency>
 			<groupId>org.jetbrains.kotlin</groupId>
 			<artifactId>kotlin-reflect</artifactId>
-<<<<<<< HEAD
-			<version>1.6.0</version>
-=======
->>>>>>> 5074b7ee
 		</dependency>
 		<dependency>
 			<groupId>org.jetbrains.kotlin</groupId>
 			<artifactId>kotlin-stdlib-jdk8</artifactId>
-<<<<<<< HEAD
-			<version>1.6.0</version>
-=======
->>>>>>> 5074b7ee
 		</dependency>
 		<dependency>
 			<groupId>org.springframework.cloud</groupId>
 			<artifactId>spring-cloud-function-kotlin</artifactId>
-<<<<<<< HEAD
-			<version>3.2.1-SNAPSHOT</version>
-=======
 			<version>4.0.0-SNAPSHOT</version>
->>>>>>> 5074b7ee
 		</dependency>
 		<dependency>
 			<groupId>org.springframework.cloud</groupId>
 			<artifactId>spring-cloud-function-web</artifactId>
-<<<<<<< HEAD
-			<version>3.2.1-SNAPSHOT</version>
-=======
 			<version>4.0.0-SNAPSHOT</version>
->>>>>>> 5074b7ee
 		</dependency>
 		<dependency>
 			<groupId>org.springframework.cloud</groupId>
 			<artifactId>spring-cloud-function-context</artifactId>
-<<<<<<< HEAD
-			<version>3.2.1-SNAPSHOT</version>
-=======
 			<version>4.0.0-SNAPSHOT</version>
->>>>>>> 5074b7ee
 		</dependency>
 		<dependency>
 			<groupId>org.springframework.boot</groupId>
@@ -96,10 +72,6 @@
 			<plugin>
 				<groupId>org.jetbrains.kotlin</groupId>
 				<artifactId>kotlin-maven-plugin</artifactId>
-<<<<<<< HEAD
-				<version>1.6.0</version>
-=======
->>>>>>> 5074b7ee
 				<configuration>
 					<args>
 						<arg>-Xjsr305=strict</arg>
