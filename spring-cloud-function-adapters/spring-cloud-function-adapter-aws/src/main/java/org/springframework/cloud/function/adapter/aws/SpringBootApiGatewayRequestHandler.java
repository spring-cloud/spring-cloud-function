/*
 * Copyright 2012-2019 the original author or authors.
 *
 * Licensed under the Apache License, Version 2.0 (the "License");
 * you may not use this file except in compliance with the License.
 * You may obtain a copy of the License at
 *
 *      https://www.apache.org/licenses/LICENSE-2.0
 *
 * Unless required by applicable law or agreed to in writing, software
 * distributed under the License is distributed on an "AS IS" BASIS,
 * WITHOUT WARRANTIES OR CONDITIONS OF ANY KIND, either express or implied.
 * See the License for the specific language governing permissions and
 * limitations under the License.
 */

package org.springframework.cloud.function.adapter.aws;

import java.util.HashMap;
import java.util.Map;
import java.util.Optional;

import com.amazonaws.services.lambda.runtime.Context;
import com.amazonaws.services.lambda.runtime.events.APIGatewayProxyRequestEvent;
import com.amazonaws.services.lambda.runtime.events.APIGatewayProxyResponseEvent;
import com.fasterxml.jackson.core.JsonProcessingException;
import com.fasterxml.jackson.databind.ObjectMapper;
import org.apache.commons.codec.binary.Base64;

import org.springframework.beans.factory.annotation.Autowired;
import org.springframework.cloud.function.context.catalog.FunctionInspector;
import org.springframework.http.HttpStatus;
import org.springframework.messaging.Message;
import org.springframework.messaging.MessageHeaders;
import org.springframework.messaging.support.GenericMessage;

/**
 * @author Dave Syer
 * @author Oleg Zhurakousky
 * @author Semyon Fishman
 * @author Markus Gulden
 */
public class SpringBootApiGatewayRequestHandler extends
		SpringBootRequestHandler<APIGatewayProxyRequestEvent, APIGatewayProxyResponseEvent> {

	@Autowired
	private ObjectMapper mapper;

	@Autowired
	private FunctionInspector inspector;

	public SpringBootApiGatewayRequestHandler(Class<?> configurationClass) {
		super(configurationClass);
	}

	public SpringBootApiGatewayRequestHandler() {
		super();
	}

	@Override
	protected Object convertEvent(APIGatewayProxyRequestEvent event) {
<<<<<<< HEAD
		Object deserializedBody = event.getBody() != null ? deserializeBody(event.getBody()) : Optional.empty();
=======
		Object deserializedBody = event.getBody() != null ? deserializeBody(event) : Optional.empty();
>>>>>>> 38981003
		return functionAcceptsMessage()
				? new GenericMessage<>(deserializedBody, getHeaders(event))
						: deserializedBody;
	}

	private boolean functionAcceptsMessage() {
		return this.inspector.isMessage(function());
	}

	private Object deserializeBody(APIGatewayProxyRequestEvent event) {
		try {
			return this.mapper.readValue(
					(event.getIsBase64Encoded() != null && event.getIsBase64Encoded())
							? new String(Base64.decodeBase64(event.getBody())) : event.getBody(),
					getInputType());
		}
		catch (Exception e) {
			throw new IllegalStateException("Cannot convert event", e);
		}
	}

	private MessageHeaders getHeaders(APIGatewayProxyRequestEvent event) {
		Map<String, Object> headers = new HashMap<>();
		if (event.getHeaders() != null) {
			headers.putAll(event.getHeaders());
		}
		if (event.getQueryStringParameters() != null) {
			headers.putAll(event.getQueryStringParameters());
		}
		if (event.getPathParameters() != null) {
			headers.putAll(event.getPathParameters());
		}
		headers.put("httpMethod", event.getHttpMethod());
		headers.put("request", event);
		return new MessageHeaders(headers);
	}

	@Override
	protected APIGatewayProxyResponseEvent convertOutput(Object output) {
		if (functionReturnsMessage(output)) {
			Message<?> message = (Message<?>) output;
			return new APIGatewayProxyResponseEvent()
					.withStatusCode((Integer) message.getHeaders()
							.getOrDefault("statuscode", HttpStatus.OK.value()))
					.withHeaders(toResponseHeaders(message.getHeaders()))
					.withBody(serializeBody(message.getPayload()));
		}
		else {
			return new APIGatewayProxyResponseEvent()
					.withStatusCode(HttpStatus.OK.value())
					.withBody(serializeBody(output));

		}
	}

	private boolean functionReturnsMessage(Object output) {
		return output instanceof Message;
	}

	private Map<String, String> toResponseHeaders(MessageHeaders messageHeaders) {
		Map<String, String> responseHeaders = new HashMap<>();
		messageHeaders
				.forEach((key, value) -> responseHeaders.put(key, value.toString()));
		return responseHeaders;
	}

	private String serializeBody(Object body) {
		try {
			return this.mapper.writeValueAsString(body);
		}
		catch (JsonProcessingException e) {
			throw new IllegalStateException("Cannot convert output", e);
		}
	}

	@Override
	public Object handleRequest(APIGatewayProxyRequestEvent event, Context context) {
		Object response = super.handleRequest(event, context);
		if (returnsOutput()) {
			return response;
		}
		else {
			return new APIGatewayProxyResponseEvent()
					.withStatusCode(HttpStatus.OK.value());
		}
	}
}<|MERGE_RESOLUTION|>--- conflicted
+++ resolved
@@ -59,11 +59,7 @@
 
 	@Override
 	protected Object convertEvent(APIGatewayProxyRequestEvent event) {
-<<<<<<< HEAD
-		Object deserializedBody = event.getBody() != null ? deserializeBody(event.getBody()) : Optional.empty();
-=======
 		Object deserializedBody = event.getBody() != null ? deserializeBody(event) : Optional.empty();
->>>>>>> 38981003
 		return functionAcceptsMessage()
 				? new GenericMessage<>(deserializedBody, getHeaders(event))
 						: deserializedBody;
