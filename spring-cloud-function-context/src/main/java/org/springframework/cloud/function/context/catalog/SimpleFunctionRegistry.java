/*
 * Copyright 2019-2024 the original author or authors.
 *
 * Licensed under the Apache License, Version 2.0 (the "License");
 * you may not use this file except in compliance with the License.
 * You may obtain a copy of the License at
 *
 *      https://www.apache.org/licenses/LICENSE-2.0
 *
 * Unless required by applicable law or agreed to in writing, software
 * distributed under the License is distributed on an "AS IS" BASIS,
 * WITHOUT WARRANTIES OR CONDITIONS OF ANY KIND, either express or implied.
 * See the License for the specific language governing permissions and
 * limitations under the License.
 */

package org.springframework.cloud.function.context.catalog;

import java.lang.reflect.ParameterizedType;
import java.lang.reflect.Type;
import java.lang.reflect.TypeVariable;
import java.lang.reflect.WildcardType;
import java.util.ArrayList;
import java.util.Collection;
import java.util.Collections;
import java.util.HashMap;
import java.util.List;
import java.util.Map;
import java.util.Objects;
import java.util.Optional;
import java.util.Set;
import java.util.TreeSet;
import java.util.concurrent.CopyOnWriteArraySet;
import java.util.concurrent.atomic.AtomicReference;
import java.util.function.BiConsumer;
import java.util.function.Consumer;
import java.util.function.Function;
import java.util.function.Supplier;
import java.util.stream.Collectors;

import org.apache.commons.logging.Log;
import org.apache.commons.logging.LogFactory;
import org.reactivestreams.Publisher;
import reactor.core.publisher.Flux;
import reactor.core.publisher.Mono;
import reactor.util.function.Tuples;

import org.springframework.beans.factory.BeanFactory;
import org.springframework.beans.factory.annotation.Autowired;
import org.springframework.cloud.function.cloudevent.CloudEventMessageUtils;
import org.springframework.cloud.function.context.FunctionCatalog;
import org.springframework.cloud.function.context.FunctionProperties;
import org.springframework.cloud.function.context.FunctionProperties.FunctionConfigurationProperties;
import org.springframework.cloud.function.context.FunctionRegistration;
import org.springframework.cloud.function.context.FunctionRegistry;
import org.springframework.cloud.function.context.PostProcessingFunction;
import org.springframework.cloud.function.context.config.RoutingFunction;
import org.springframework.cloud.function.core.FunctionInvocationHelper;
import org.springframework.cloud.function.json.JsonMapper;
import org.springframework.context.expression.BeanFactoryResolver;
import org.springframework.core.ResolvableType;
import org.springframework.core.convert.ConversionService;
import org.springframework.expression.Expression;
import org.springframework.expression.spel.standard.SpelExpressionParser;
import org.springframework.http.HttpHeaders;
import org.springframework.lang.Nullable;
import org.springframework.messaging.Message;
import org.springframework.messaging.MessageHeaders;
import org.springframework.messaging.converter.CompositeMessageConverter;
import org.springframework.messaging.converter.MessageConverter;
import org.springframework.messaging.support.MessageBuilder;
import org.springframework.util.Assert;
import org.springframework.util.CollectionUtils;
import org.springframework.util.MimeTypeUtils;
import org.springframework.util.ObjectUtils;
import org.springframework.util.StringUtils;
import org.springframework.web.server.ResponseStatusException;


/**
 * Implementation of {@link FunctionCatalog} and {@link FunctionRegistry} which
 * does not depend on Spring's {@link BeanFactory}.
 * Each function must be registered with it explicitly to benefit from features
 * such as type conversion, composition, POJO etc.
 *
 * @author Oleg Zhurakousky
 * @author Roman Samarev
 * @author Soby Chacko
 * @author Chris Bono
 */
public class SimpleFunctionRegistry implements FunctionRegistry {
	protected Log logger = LogFactory.getLog(this.getClass());
	/*
	 * - do we care about FunctionRegistration after it's been registered? What additional value does it bring?
	 *
	 */

	private final Set<FunctionRegistration<?>> functionRegistrations = new CopyOnWriteArraySet<>();

	private final Map<String, FunctionInvocationWrapper> wrappedFunctionDefinitions = new HashMap<>();

	private final ConversionService conversionService;

	private final CompositeMessageConverter messageConverter;

	private final JsonMapper jsonMapper;

	private final FunctionInvocationHelper<Message<?>> functionInvocationHelper;

	private final FunctionProperties functionProperties;

	@Autowired(required = false)
	private FunctionAroundWrapper functionAroundWrapper;

	public SimpleFunctionRegistry(ConversionService conversionService, CompositeMessageConverter messageConverter, JsonMapper jsonMapper,
			@Nullable FunctionProperties functionProperties,
			@Nullable FunctionInvocationHelper<Message<?>> functionInvocationHelper) {
		Assert.notNull(messageConverter, "'messageConverter' must not be null");
		Assert.notNull(jsonMapper, "'jsonMapper' must not be null");
		this.conversionService = conversionService;
		this.jsonMapper = jsonMapper;
		this.messageConverter = messageConverter;
		this.functionInvocationHelper = functionInvocationHelper;
		this.functionProperties = functionProperties;
	}

	/**
	 * Will add provided {@link MessageConverter}s to the head of the stack of the existing MessageConverters.
	 *
	 * @param messageConverters list of {@link MessageConverter}s.
	 */
	public void addMessageConverters(Collection<MessageConverter> messageConverters) {
		if (!CollectionUtils.isEmpty(messageConverters)) {
			this.messageConverter.getConverters().addAll(0, messageConverters);
		}
	}

	public SimpleFunctionRegistry(ConversionService conversionService, CompositeMessageConverter messageConverter, JsonMapper jsonMapper) {
		this(conversionService, messageConverter, jsonMapper, null, null);
	}

	@SuppressWarnings("unchecked")
	@Override
	public <T> T lookup(Class<?> type, String functionDefinition, String... expectedOutputMimeTypes) {
		functionDefinition = this.normalizeFunctionDefinition(functionDefinition);
		FunctionInvocationWrapper function = this.doLookup(type, functionDefinition, expectedOutputMimeTypes);
		if (logger.isDebugEnabled()) {
			if (function != null) {
				logger.debug("Located function: " + function);
			}
			else {
				logger.debug("Failed to locate function: " + functionDefinition);
			}
		}
		return (T) function;
	}

	@Override
	public <T> void register(FunctionRegistration<T> registration) {
		if (!isRegistrationEligible(registration)) {
			return;
		}
		Assert.notNull(registration, "'registration' must not be null");
		if (logger.isDebugEnabled()) {
			logger.debug("Registering function " + registration.getNames());
		}
		this.functionRegistrations.add(registration);
	}

	@SuppressWarnings("rawtypes")
	private boolean isRegistrationEligible(FunctionRegistration registration) {
		if (this.functionProperties != null) {
			for (String definition : this.functionProperties.getIneligibleDefinitions()) {
				if (registration.getTarget().getClass().getName().equals(definition)) {
					return false;
				}
				else if (registration.getNames().contains(definition) || registration.getTarget().getClass().getName().contains(definition)) {
					return false;
				}
			}
		}
		return true;
	}

	boolean isFunctionDefinitionEligible(String functionDefinition) {
		if (this.functionProperties != null) {
			for (String definition : this.functionProperties.getIneligibleDefinitions()) {
				if (functionDefinition.contains(definition)) {
					return false;
				}
			}
		}
		return true;
	}

	//-----

	@Override
	public Set<String> getNames(Class<?> type) {
		return this.functionRegistrations.stream().flatMap(fr -> fr.getNames().stream()).collect(Collectors.toSet());
	}

	@Override
	public int size() {
		return this.functionRegistrations.size();
	}

	/*
	 *
	 */
	protected boolean containsFunction(String functionName) {
		return this.functionRegistrations.stream().anyMatch(reg -> reg.getNames().contains(functionName));
	}

	/*
	 *
	 */
	@SuppressWarnings("unchecked")
	<T> T doLookup(Class<?> type, String functionDefinition, String[] expectedOutputMimeTypes) {
		FunctionInvocationWrapper function = this.wrappedFunctionDefinitions.get(functionDefinition);
		if (function == null) {
			function = this.compose(type, functionDefinition);
		}

		if (function != null) {
			if (!ObjectUtils.isEmpty(expectedOutputMimeTypes)) {
				function.expectedOutputContentType = expectedOutputMimeTypes;
			}
		}
		else if (logger.isDebugEnabled()) {
			logger.debug("Function '" + functionDefinition + "' is not found in cache");
		}

		return (T) function;
	}

	/**
	 * This method will make sure that if there is only one function in catalog
	 * it can be looked up by any name or no name.
	 * It does so by attempting to determine the default function name
	 * (the only function in catalog) and checking if it matches the provided name
	 * replacing it if it does not.
	 */
	String normalizeFunctionDefinition(String functionDefinition) {
		functionDefinition = StringUtils.hasText(functionDefinition)
				? functionDefinition.replaceAll(",", "|")
				: System.getProperty(FunctionProperties.FUNCTION_DEFINITION, "");

		Set<String> names = this.getNames(null);
		if (!names.contains(functionDefinition)) {
			List<String> eligibleFunction = names.stream()
					.filter(name -> !RoutingFunction.FUNCTION_NAME.equals(name))
					.filter(name -> !RoutingFunction.DEFAULT_ROUTE_HANDLER.equals(name))
					.collect(Collectors.toList());
			if (eligibleFunction.size() == 1
					&& !eligibleFunction.get(0).equals(functionDefinition)
					&& !functionDefinition.contains("|")
					&& !eligibleFunction.get(0).startsWith("&")) {
				functionDefinition = eligibleFunction.get(0);
			}
		}
		return functionDefinition;
	}

	/*
	 *
	 */
	private FunctionInvocationWrapper findFunctionInFunctionRegistrations(String functionName) {
		FunctionRegistration<?> functionRegistration = this.functionRegistrations.stream()
				.filter(fr -> fr.getNames().contains(functionName))
				.findFirst()
				.orElseGet(() -> null);
		FunctionInvocationWrapper function = functionRegistration != null
				? this.invocationWrapperInstance(functionName, functionRegistration.getTarget(), functionRegistration.getType())
				: null;
		if (functionRegistration != null) {
			Object userFunction = functionRegistration.getUserFunction();
			if (userFunction instanceof BiConsumer && function != null) {
				function.setWrappedBiConsumer(true);
			}
		}
		if (functionRegistration != null && functionRegistration.getProperties().containsKey("singleton")) {
			try {
				function.isSingleton = Boolean.parseBoolean(functionRegistration.getProperties().get("singleton"));
			}
			catch (Exception e) {
				// ignore
			}
		}
		return function;
	}

	/*
	 *
	 */
	private FunctionInvocationWrapper compose(Class<?> type, String functionDefinition) {
		String[] functionNames = StringUtils.delimitedListToStringArray(functionDefinition.replaceAll(",", "|").trim(), "|");
		FunctionInvocationWrapper composedFunction = null;

		for (String functionName : functionNames) {
			FunctionInvocationWrapper function = this.findFunctionInFunctionRegistrations(functionName);
			if (function == null) {
				return null;
			}
			else {
				if (composedFunction == null) {
					composedFunction = function;
				}
				else {
					FunctionInvocationWrapper andThenFunction =
							invocationWrapperInstance(functionName, function.getTarget(), function.inputType, function.outputType);
					composedFunction = (FunctionInvocationWrapper) composedFunction.andThen((Function<Object, Object>) andThenFunction);
				}
				composedFunction = this.enrichInputIfNecessary(composedFunction);
				composedFunction = this.enrichOutputIfNecessary(composedFunction);
				if (composedFunction.isSingleton) {
					this.wrappedFunctionDefinitions.put(composedFunction.functionDefinition, composedFunction);
				}
			}
		}
		if (logger.isDebugEnabled()) {
			logger.debug("Composed function " + composedFunction);
		}
		return composedFunction;
	}

	private FunctionInvocationWrapper enrichInputIfNecessary(FunctionInvocationWrapper composedFunction) {
		if (this.functionProperties == null) {
			return composedFunction;
		}
		String functionDefinition = composedFunction.getFunctionDefinition();
		Map<String, FunctionConfigurationProperties> configurationProperties = this.functionProperties.getConfiguration();
		if (!CollectionUtils.isEmpty(configurationProperties)) {
			FunctionConfigurationProperties configuration =  configurationProperties
					.get(functionDefinition.replace("|", "").replace(",", ""));
			if (configuration != null) {
				if (!CollectionUtils.isEmpty(configuration.getInputHeaderMappingExpression())) {
					BeanFactoryResolver beanResolver = this.functionProperties.getApplicationContext() != null
							? new BeanFactoryResolver(this.functionProperties.getApplicationContext())
							: null;
					HeaderEnricher enricher = new HeaderEnricher(configuration.getInputHeaderMappingExpression(), beanResolver);
					FunctionInvocationWrapper w = new FunctionInvocationWrapper("inputHeaderEnricher", enricher, Message.class, Message.class);
					composedFunction = (FunctionInvocationWrapper) w.andThen((Function<Object, Object>) composedFunction);
					composedFunction.functionDefinition = functionDefinition;
				}
			}
		}
		return composedFunction;
	}

	private FunctionInvocationWrapper enrichOutputIfNecessary(FunctionInvocationWrapper composedFunction) {
		if (this.functionProperties == null) {
			return composedFunction;
		}
		String functionDefinition = composedFunction.getFunctionDefinition();
		Map<String, FunctionConfigurationProperties> configurationProperties = this.functionProperties.getConfiguration();
		if (!CollectionUtils.isEmpty(configurationProperties)) {
			FunctionConfigurationProperties configuration =  configurationProperties
					.get(functionDefinition.replace("|", "").replace(",", ""));
			if (configuration != null) {
				if (!CollectionUtils.isEmpty(configuration.getOutputHeaderMappingExpression())) {
					BeanFactoryResolver beanResolver = this.functionProperties.getApplicationContext() != null
							? new BeanFactoryResolver(this.functionProperties.getApplicationContext())
							: null;
					HeaderEnricher enricher = new HeaderEnricher(configuration.getOutputHeaderMappingExpression(), beanResolver);
					Type mesageType = ResolvableType.forClassWithGenerics(Message.class, Object.class).getType();
					FunctionInvocationWrapper enricherWrapper = new FunctionInvocationWrapper("outputHeaderEnricher", enricher, mesageType, mesageType);
					composedFunction = (FunctionInvocationWrapper) composedFunction.andThen((Function<Object, Object>) enricherWrapper);
					composedFunction.functionDefinition = functionDefinition;
				}
			}
		}
		return composedFunction;
	}

	/*
	 *
	 */
	private FunctionInvocationWrapper invocationWrapperInstance(String functionDefinition, Object target, Type inputType, Type outputType) {
		return new FunctionInvocationWrapper(functionDefinition, target, inputType, outputType);
	}

	/*
	 *
	 */
	private FunctionInvocationWrapper invocationWrapperInstance(String functionDefinition, Object target, Type functionType) {
		return invocationWrapperInstance(functionDefinition, target,
				FunctionTypeUtils.isSupplier(functionType) ? null : FunctionTypeUtils.getInputType(functionType),
				FunctionTypeUtils.getOutputType(functionType));
	}

	/**
	 *
	 */
	@SuppressWarnings("rawtypes")
	public class FunctionInvocationWrapper implements Function<Object, Object>, Consumer<Object>, Supplier<Object>, Runnable {

		private Object target;

		private Type inputType;

		private final Type outputType;

		private String functionDefinition;

		private boolean composed;

		private boolean message;

		private String[] expectedOutputContentType;

		private boolean skipInputConversion;

		private boolean skipOutputConversion;

		private boolean isSingleton = true;

		private boolean propagateInputHeaders;

		private boolean wrapped;

		private final ThreadLocal<Message<Object>> unconvertedResult = new ThreadLocal<>();

		private PostProcessingFunction postProcessor;

		private Consumer<Boolean> skipInputConversionCallback;

		/*
		 * This is primarily to support Stream's ability to access
		 * un-converted payload (e.g., to evaluate expression on some attribute of a payload)
		 * It is not intended to remain here and will be removed as soon as particular elements
		 * of stream will be refactored to address this.
		 */
		private Function<Object, Object> enhancer;

		private boolean wrappedBiConsumer;

		FunctionInvocationWrapper(String functionDefinition,  Object target, Type inputType, Type outputType) {
			if (target instanceof PostProcessingFunction) {
				this.postProcessor = (PostProcessingFunction) target;
			}
			this.target = target;
			this.inputType = this.normalizeType(inputType);
			this.outputType = this.normalizeType(outputType);
			this.functionDefinition = functionDefinition;
			this.message = this.inputType != null && FunctionTypeUtils.isMessage(this.inputType);
			if (functionProperties != null) {
				Map<String, FunctionConfigurationProperties> funcConfiguration = functionProperties.getConfiguration();
				if (!CollectionUtils.isEmpty(funcConfiguration)) {
					FunctionConfigurationProperties configuration = funcConfiguration.get(functionDefinition);
					if (configuration != null) {
						propagateInputHeaders = configuration.isCopyInputHeaders();
					}
				}
			}
		}

		@SuppressWarnings("unchecked")
		public void postProcess() {
			if (this.postProcessor != null) {
				Message result = this.unconvertedResult.get();
				if (result != null) {
					try {
						this.postProcessor.postProcess(result);
					}
					catch (Exception ex) {
						logger.warn("Failed to post process function "
								+ this.functionDefinition  + "; Result of the invocation before post processing is " + result, ex);
					}
					finally {
						this.unconvertedResult.remove();
					}
				}
			}
		}

		public boolean isWrappedBiConsumer() {
			return wrappedBiConsumer;
		}

		public void setWrappedBiConsumer(boolean wrappedBiConsumer) {
			this.wrappedBiConsumer = wrappedBiConsumer;
		}

		public boolean isSkipOutputConversion() {
			return skipOutputConversion;
		}

		public boolean isSkipInputConversion() {
			return skipInputConversion;
		}

		public boolean isPrototype() {
			return !this.isSingleton;
		}

		public void setSkipInputConversion(boolean skipInputConversion) {
			if (logger.isDebugEnabled() && skipInputConversion) {
				logger.debug("'skipInputConversion' was explicitely set to true. No input conversion will be attempted");
			}
			this.skipInputConversion = skipInputConversion;
			if (this.skipInputConversionCallback != null) {
				this.skipInputConversionCallback.accept(skipInputConversion);
			}
		}

		void setSkipInputConversionCallback(Consumer<Boolean> skipInputConversionCallback) {
			this.skipInputConversionCallback = skipInputConversionCallback;
		}

		public void setSkipOutputConversion(boolean skipOutputConversion) {
			if (logger.isDebugEnabled() && skipOutputConversion) {
				logger.debug("'skipOutputConversion' was explicitely set to true. No output conversion will be attempted");
			}
			this.skipOutputConversion = skipOutputConversion;
		}

		/**
		 * !!! INTERNAL USE ONLY !!!
		 * This is primarily to support s-c-Stream's ability to access
		 * un-converted payload (e.g., to evaluate expression on some attribute of a payload)
		 * It is not intended to remain here and will be removed as soon as particular elements
		 * of stream will be refactored to address this.
		 */
		public Function<Object, Object> getEnhancer() {
			return this.enhancer;
		}

		public Type getOutputType() {
			return this.outputType;
		}

		/**
		 * !!! INTERNAL USE ONLY !!!
		 * This is primarily to support s-c-Stream's ability to access
		 * un-converted payload (e.g., to evaluate expression on some attribute of a payload)
		 * It is not intended to remain here and will be removed as soon as particular elements
		 * of stream will be refactored to address this.
		 */
		public void setEnhancer(Function<Object, Object> enhancer) {
			this.enhancer = enhancer;
		}

		public Object getTarget() {
			return target;
		}

		public Type getInputType() {
			return this.inputType;
		}

		/**
		 * Return the actual {@link Type} of the item of the provided type.
		 * This method is context specific and is not a general purpose utility method. The context is that the provided
		 * {@link Type} may represent the input/output of a function where such type could be wrapped in
		 * {@link Message}, {@link Flux} or {@link Mono}, so this method returns generic value of such type or itself if not wrapped.
		 * @param type typically input or output Type of the function (see {@link #getInputType()} or {@link #getOutputType()}.
		 * @return the type of the item if wrapped otherwise the provided type.
		 */
		public Type getItemType(Type type) {
			if (FunctionTypeUtils.isPublisher(type) || FunctionTypeUtils.isMessage(type) || FunctionTypeUtils.isTypeCollection(type)) {
				type = FunctionTypeUtils.getGenericType(type);
			}
			if (FunctionTypeUtils.isMessage(type)) {
				type = FunctionTypeUtils.getGenericType(type);
			}
			return type;
		}

		public Class<?> getRawOutputType() {
			return this.outputType == null ? null : FunctionTypeUtils.getRawType(this.outputType);
		}

		public Class<?> getRawInputType() {
			return this.inputType == null ? null : FunctionTypeUtils.getRawType(this.inputType);
		}

		/**
		 *
		 */
		@Override
		public Object apply(Object input) {
			if (logger.isDebugEnabled() && !(input  instanceof Publisher)) {
				logger.debug("Invoking function " + this);
			}

			Object result;
			if (functionAroundWrapper != null && !this.wrapped) {
				this.wrapped = true;
				result = functionAroundWrapper.apply(input, this);
			}
			else {
				result = this.doApply(input);
			}

			return result;
		}

		@Override
		public Object get() {
			return this.apply(null);
		}

		@Override
		public void accept(Object input) {
			this.apply(input);
		}

		@Override
		public void run() {
			this.apply(null);
		}

		public boolean isConsumer() {
			return this.outputType == null;
		}

		public boolean isSupplier() {
			return this.inputType == null;
		}

		public boolean isFunction() {
			return this.inputType != null && this.outputType != null;
		}

		public boolean isInputTypePublisher() {
			return this.isTypePublisher(this.inputType);
		}

		public boolean isOutputTypePublisher() {
			return this.isTypePublisher(this.outputType);
		}

		public boolean isInputTypeMessage() {
			boolean b = this.message || this.isRoutingFunction();
			return b;
		}

		public boolean isOutputTypeMessage() {
			return FunctionTypeUtils.isMessage(this.outputType);
		}


		public boolean isRoutingFunction() {
			return this.target instanceof RoutingFunction;
		}

		/*
		 *
		 */
		@SuppressWarnings("unchecked")
		@Override
		public <V> Function<Object, V> andThen(Function<? super Object, ? extends V> after) {
			Assert.isTrue(after instanceof FunctionInvocationWrapper, "Composed function must be an instanceof FunctionInvocationWrapper.");

			if (FunctionTypeUtils.isMultipleArgumentType(this.inputType)
					|| FunctionTypeUtils.isMultipleArgumentType(this.outputType)
					|| FunctionTypeUtils.isMultipleArgumentType(((FunctionInvocationWrapper) after).inputType)
					|| FunctionTypeUtils.isMultipleArgumentType(((FunctionInvocationWrapper) after).outputType)) {
				throw new UnsupportedOperationException("Composition of functions with multiple arguments is not supported at the moment");
			}
			FunctionInvocationWrapper afterWrapper = (FunctionInvocationWrapper) after;

			//see GH-1141 for this code snippet
			if ((this.getTarget() instanceof Supplier || this.getTarget() instanceof Function) && FunctionTypeUtils.isPublisher(this.getOutputType())
					&& afterWrapper.getTarget() instanceof Consumer && !FunctionTypeUtils.isPublisher(afterWrapper.getInputType())) {
				Consumer wrapper = new ConsumerWrapper((Consumer) afterWrapper.getTarget());
				afterWrapper.target = wrapper;
				afterWrapper.inputType = this.outputType;
			}
			//

			this.setSkipOutputConversion(true);
			((FunctionInvocationWrapper) after).setSkipOutputConversion(true);
			Function rawComposedFunction = v -> ((FunctionInvocationWrapper) after).doApply(doApply(v));

			Type composedFunctionType;
			if (afterWrapper.outputType == null) {
				composedFunctionType = (this.inputType == null) ?
					ResolvableType.forClassWithGenerics(Supplier.class, ResolvableType.forType(Object.class)).getType() :
					ResolvableType.forClassWithGenerics(Consumer.class, ResolvableType.forType(this.inputType)).getType();
			}
			else if (this.inputType == null && afterWrapper.outputType != null) {
				ResolvableType composedOutputType;
				if (FunctionTypeUtils.isFlux(this.outputType)) {
					composedOutputType = ResolvableType.forClassWithGenerics(Flux.class, ResolvableType.forType(afterWrapper.outputType));
				}
				else if (FunctionTypeUtils.isMono(this.outputType)) {
					composedOutputType = ResolvableType.forClassWithGenerics(Mono.class, ResolvableType.forType(afterWrapper.outputType));
				}
				else {
					composedOutputType = ResolvableType.forType(afterWrapper.outputType);
				}

				composedFunctionType = ResolvableType.forClassWithGenerics(Supplier.class, composedOutputType).getType();
			}
			else if (this.outputType == null) {
				throw new IllegalArgumentException("Can NOT compose anything with Consumer");
			}
			else {
				composedFunctionType = ResolvableType.forClassWithGenerics(Function.class,
						ResolvableType.forType(this.inputType),
						ResolvableType.forType(((FunctionInvocationWrapper) after).outputType)).getType();
			}

			String composedName = this.functionDefinition + "|" + afterWrapper.functionDefinition;
			FunctionInvocationWrapper composedFunction = invocationWrapperInstance(composedName, rawComposedFunction, composedFunctionType);
			composedFunction.setSkipInputConversionCallback((skipInputConversion) -> {
				this.setSkipInputConversion(skipInputConversion);
				afterWrapper.setSkipInputConversion(skipInputConversion);
			});
			composedFunction.composed = true;
			if (((FunctionInvocationWrapper) after).target instanceof PostProcessingFunction) {
				composedFunction.postProcessor = (PostProcessingFunction) ((FunctionInvocationWrapper) after).target;
			}

			return (Function<Object, V>) composedFunction;
		}

		/**
		 * Returns the definition of this function.
		 * @return function definition
		 */
		public String getFunctionDefinition() {
			return this.functionDefinition;
		}

		/*
		 *
		 */
		@Override
		public String toString() {
			return this.functionDefinition + (this.isComposed() ? "" : "<" + this.inputType + ", " + this.outputType + ">");
		}

		/**
		 * Returns true if this function wrapper represents a composed function.
		 * @return true if this function wrapper represents a composed function otherwise false
		 */
		boolean isComposed() {
			return this.composed;
		}

		/*
		 *
		 */
		@SuppressWarnings("unchecked")
		Object doApply(Object input) {
			Object result;

			input = this.fluxifyInputIfNecessary(input);

			Object convertedInput = input == null ? null : this.convertInputIfNecessary(input, this.inputType);

			if (this.isRoutingFunction() || this.isComposed()) {
				result = ((Function) this.target).apply(convertedInput);
			}
			else if (this.isSupplier()) {
				result = ((Supplier) this.target).get();
			}
			else if (this.isConsumer()) {
				result = this.invokeConsumer(convertedInput);
			}
			else { // Function
				result = this.invokeFunction(convertedInput);
			}

			if (this.postProcessor != null) {
				this.unconvertedResult.set((Message<Object>) result);
			}

			if (result != null && this.outputType != null) {
				result = this.convertOutputIfNecessary(result, this.outputType, this.expectedOutputContentType);
			}
			return result;
		}

		/*
		 *
		 */
		private boolean isTypePublisher(Type type) {
			return type != null && FunctionTypeUtils.isPublisher(type);
		}

		/**
		 * Will return Object.class if type is represented as TypeVariable(T) or WildcardType(?).
		 */
		private Type normalizeType(Type type) {
			if (type != null) {
				return !(type instanceof TypeVariable) && !(type instanceof WildcardType) ? type : Object.class;
			}
			return type;
		}

		/*
		 *
		 */
		private Class<?> getRawClassFor(@Nullable Type type) {
			return type instanceof TypeVariable || type instanceof WildcardType
					? Object.class
					: FunctionTypeUtils.getRawType(type);
		}

		/**
		 * Will wrap the result in a Message if necessary and will copy input headers to the output message.
		 */
		private Object enrichInvocationResultIfNecessary(Object input, Object result) {
			if (result != null && !(result instanceof Publisher) && input instanceof Message) {
				if (result instanceof Message) {
					if (functionInvocationHelper != null && CloudEventMessageUtils.isCloudEvent(((Message) input))) {
						result = functionInvocationHelper.postProcessResult(result, (Message) input);
					}
				}
				else {
					if (functionInvocationHelper != null && CloudEventMessageUtils.isCloudEvent(((Message) input))) {
						result = functionInvocationHelper.postProcessResult(result, (Message) input);
					}
					else if (!FunctionTypeUtils.isCollectionOfMessage(this.outputType)) {
						result = MessageBuilder.withPayload(result).copyHeaders(this.sanitizeHeaders(((Message) input).getHeaders())).build();
					}
				}
			}
			return result;
		}

		/*
		 * Will ensure no headers with null values are copied.
		 */
		private Map<String, Object> sanitizeHeaders(MessageHeaders headers) {
			Map<String, Object> sanitizedHeaders = new HashMap<>();
			headers.forEach((k, v) -> {
				if (v != null) {
					sanitizedHeaders.put(k, v);
				}
			});
			return sanitizedHeaders;
		}

		@SuppressWarnings("unchecked")
		private Object fluxifyInputIfNecessary(Object input) {
			if (input instanceof Message && !((Message) input).getHeaders().containsKey("user-agent") && this.isConsumer() && !this.isInputTypePublisher()) {
				return input;
			}
			if (FunctionTypeUtils.isMultipleArgumentType(this.inputType)) {
				return input;
			}

			if (!this.isRoutingFunction() && !(input instanceof Publisher)) {
				Object payload = input;
				var treatPayloadAsPlainText = false;
				if (input instanceof Message msg) {
					if (msg.getHeaders().containsKey("payload")) {
						payload = msg.getHeaders().get("payload");
					}
					else {
						payload = msg.getPayload();
					}
					treatPayloadAsPlainText = contentTypeHeaderValue(msg).equals(MimeTypeUtils.TEXT_PLAIN_VALUE);
				}

				if ((!treatPayloadAsPlainText && JsonMapper.isJsonStringRepresentsCollection(payload))
						&& !FunctionTypeUtils.isTypeCollection(this.inputType)
						&& !FunctionTypeUtils.isTypeArray(this.inputType)) {
<<<<<<< HEAD
					MessageHeaders headers = input instanceof Message ? ((Message) input).getHeaders() : new MessageHeaders(Collections.emptyMap());
					Collection collectionPayload = jsonMapper.fromJson(payload, Collection.class);
=======
					MessageHeaders headers = ((Message) input).getHeaders();
					// Original version
//                     Collection collectionPayload = jsonMapper.fromJson(payload, Collection.class);
					// Fix for SmartB
					// Collection Type is needed by kotlin serializer to deserialize object
					Type genType = FunctionTypeUtils.getGenericType(this.inputType);
					ResolvableType resolvableType = ResolvableType.forType(genType);
					if (resolvableType.toClass() == Message.class) {
						resolvableType = resolvableType.getGeneric(0);
					}
					ResolvableType listType = ResolvableType.forClassWithGenerics(List.class, resolvableType);
					Collection collectionPayload = jsonMapper.fromJson(payload, listType.getType());
					// SmartB End Of Modification

>>>>>>> 51c465a4
					Class inputClass = FunctionTypeUtils.getRawType(this.inputType);
					if (this.isInputTypeMessage()) {
						inputClass = FunctionTypeUtils.getRawType(FunctionTypeUtils.getImmediateGenericType(this.inputType, 0));
					}

					if (!inputClass.isAssignableFrom(Object.class) && !inputClass.isAssignableFrom(byte[].class)) {
						logger.debug("Converting JSON string representing collection to a list of Messages. Function '"
								+ this + "' will be invoked iteratively");
						input = collectionPayload.stream()
								.map(p -> MessageBuilder.withPayload(p).copyHeaders(headers).build())
								.collect(Collectors.toList());
					}
				}
			}

			if (this.isTypePublisher(this.inputType) && !(input instanceof Publisher)) {
				if (input == null) {
					input = FunctionTypeUtils.isMono(this.inputType) ? Mono.empty() : Flux.empty();
				}
				else if (input instanceof Message && ((Message) input).getPayload() instanceof Iterable) {
					input = FunctionTypeUtils.isMono(this.inputType) ? Mono.just(input) : Flux.just(input).flatMap(v -> {
						if (logger.isDebugEnabled()) {
							logger.debug("Creating Flux from Iterable: " + ((Message) v).getPayload());
						}
						return Flux.fromIterable((Iterable) ((Message) v).getPayload());
					});
				}
				else if (input instanceof Iterable) {
					input = FunctionTypeUtils.isMono(this.inputType) ? Mono.just(input) : Flux.fromIterable((Iterable) input);

				}
				else {
					input = FunctionTypeUtils.isMono(this.inputType) ? Mono.just(input) : Flux.just(input);
				}
			}
			else if (!(input instanceof Publisher) && input instanceof Iterable && !FunctionTypeUtils.isTypeCollection(this.inputType)) {
				input = Flux.fromIterable((Iterable) input);
			}
			return input;
		}

		private String contentTypeHeaderValue(Message<?> msg) {
			var contentType = msg.getHeaders().get(MessageHeaders.CONTENT_TYPE);
			if (contentType == null) {
				contentType = msg.getHeaders().get(HttpHeaders.CONTENT_TYPE);
				if (contentType == null) {
					contentType = msg.getHeaders().get(HttpHeaders.CONTENT_TYPE.toLowerCase());
				}
			}
			return Objects.toString(contentType);
		}

		@SuppressWarnings("unchecked")
		private Object invokeFunction(Object convertedInput) {
			Object result;
			if (!this.isTypePublisher(this.inputType) && convertedInput instanceof Publisher) {
				result = convertedInput instanceof Mono
						? Mono.from((Publisher) convertedInput).map(value -> this.invokeFunctionAndEnrichResultIfNecessary(value))
							.doOnError(ex -> logger.error("Failed to invoke function '" + this.functionDefinition + "'", (Throwable) ex))
						: Flux.from((Publisher) convertedInput).map(value -> this.invokeFunctionAndEnrichResultIfNecessary(value))
							.doOnError(ex -> logger.error("Failed to invoke function '" + this.functionDefinition + "'", (Throwable) ex));
			}
			else {
				result = this.invokeFunctionAndEnrichResultIfNecessary(convertedInput);
				if (result instanceof Flux) {
					result = ((Flux) result).doOnError(ex -> logger.error("Failed to invoke function '"
							+ this.functionDefinition + "'", (Throwable) ex));
				}
				else if (result instanceof Mono) {
					result = ((Mono) result).doOnError(ex -> logger.error("Failed to invoke function '"
							+ this.functionDefinition + "'", (Throwable) ex));
				}
			}
			return result;
		}

		/*
		 *
		 */
		@SuppressWarnings("unchecked")
		private Object invokeFunctionAndEnrichResultIfNecessary(Object value) {
			AtomicReference<Message<?>> firstInputMessage = new AtomicReference<>();

			Object inputValue;
			if (value instanceof Flux) {
				inputValue = ((Flux) value).map(v -> {
					if (v instanceof OriginalMessageHolder && firstInputMessage.get() == null) {
						firstInputMessage.set(((OriginalMessageHolder) v).getOriginalMessage());
					}
					return this.extractValueFromOriginalValueHolderIfNecessary(v);
				});
			}
			else if (value instanceof Mono) {
				inputValue = ((Mono) value).map(v -> {
					if (v instanceof OriginalMessageHolder) {
						firstInputMessage.set(((OriginalMessageHolder) v).getOriginalMessage());
					}
					return this.extractValueFromOriginalValueHolderIfNecessary(v);
				});
			}
			else {
				inputValue = this.extractValueFromOriginalValueHolderIfNecessary(value);
			}

			if (!(this.target instanceof PassThruFunction) && inputValue instanceof Message && !this.isInputTypeMessage()) {
				inputValue = ((Message) inputValue).getPayload();
			}

			if (logger.isDebugEnabled()) {
				logger.debug("Invoking function: " + this + "with input type: " + this.getInputType());
			}

			Object result;
			if (inputValue != null && inputValue.getClass().getName().equals("org.springframework.kafka.support.KafkaNull")) {
				result = ((Function) this.target).apply(null);
			}
			else {
				result = ((Function) this.target).apply(inputValue);
			}

			if (result instanceof Publisher && functionInvocationHelper != null) {
				result = this.postProcessFunction((Publisher) result, firstInputMessage);
			}

			return value instanceof OriginalMessageHolder
					? this.enrichInvocationResultIfNecessary(((OriginalMessageHolder) value).getOriginalMessage(), result)
					: result;
		}

		@SuppressWarnings("unchecked")
		private Publisher postProcessFunction(Publisher result, AtomicReference<Message<?>> firstInputMessage) {
			if (FunctionTypeUtils.isPublisher(this.inputType) && FunctionTypeUtils.isPublisher(this.outputType)) {
				if (!FunctionTypeUtils.getRawType(FunctionTypeUtils.getImmediateGenericType(this.inputType, 0))
						.isAssignableFrom(Void.class)
					&& !FunctionTypeUtils.getRawType(FunctionTypeUtils.getImmediateGenericType(this.outputType, 0))
						.isAssignableFrom(Void.class)) {

					if (result instanceof Mono) {
						return Mono.from((result)).map(v -> {
							if (firstInputMessage.get() != null && CloudEventMessageUtils
									.isCloudEvent(firstInputMessage.get())) {
								return functionInvocationHelper.postProcessResult(v,
										firstInputMessage.get());
							}
							return v;
						});
					}
					else {
						return Flux.from((result)).map(v -> {
							if (firstInputMessage.get() != null && CloudEventMessageUtils
									.isCloudEvent(firstInputMessage.get())) {
								return functionInvocationHelper.postProcessResult(v,
										firstInputMessage.get());
							}
							return v;
						});
					}
				}
			}

			return result;
		}

		/*
		 *
		 */
		@SuppressWarnings("unchecked")
		private Object invokeConsumer(Object convertedInput) {
			Object result = null;
			if (this.isTypePublisher(this.inputType)) {
				if (convertedInput instanceof Flux) {
					result = ((Flux) convertedInput)
							.transform(flux -> {
								flux =  Flux.from((Publisher) flux).map(v -> this.extractValueFromOriginalValueHolderIfNecessary(v));
								((Consumer) this.target).accept(flux);
								return Mono.ignoreElements((Flux) flux);
							}).then();
				}
				else {
					result = ((Mono) convertedInput)
							.transform(mono -> {
								mono =  Mono.from((Publisher) mono).map(v -> this.extractValueFromOriginalValueHolderIfNecessary(v));
								((Consumer) this.target).accept(mono);
								return Mono.ignoreElements((Mono) mono);
							}).then();
				}
			}
			else if (convertedInput instanceof Publisher) {
				result = convertedInput instanceof Mono
						? Mono.from((Publisher) convertedInput)
								.map(v -> this.extractValueFromOriginalValueHolderIfNecessary(v))
								.doOnNext((Consumer) this.target).then()
						: Flux.from((Publisher) convertedInput)
								.map(v -> this.extractValueFromOriginalValueHolderIfNecessary(v))
								.doOnNext((Consumer) this.target).then();
			}
			else {
				Object extractedValue = this.extractValueFromOriginalValueHolderIfNecessary(convertedInput);
				((Consumer) this.target).accept(extractedValue);
			}
			return result;
		}

		private Object extractValueFromOriginalValueHolderIfNecessary(Object input) {
			if (input instanceof OriginalMessageHolder) {
				input = ((OriginalMessageHolder) input).getValue();
			}
			return input;
		}

		/**
		 * This operation will parse value coming in as Tuples to Object[].
		 */
		private Object[] parseMultipleValueArguments(Object multipleValueArgument, int argumentCount) {
			Object[] parsedArgumentValues = new Object[argumentCount];
			if (multipleValueArgument.getClass().getName().startsWith("reactor.util.function.Tuple")) {
				for (int i = 0; i < argumentCount; i++) {
					Expression parsed = new SpelExpressionParser().parseExpression("getT" + (i + 1) + "()");
					Object outputArgument = parsed.getValue(multipleValueArgument);
					parsedArgumentValues[i] = outputArgument;
				}
				return parsedArgumentValues;
			}
			throw new UnsupportedOperationException("At the moment only Tuple-based function are supporting multiple arguments");
		}

		@SuppressWarnings("unchecked")
		private boolean isInputConversionNecessary(Object input, Type type) {
			if (type == null || this.getRawClassFor(type) == Void.class || this.target instanceof RoutingFunction || this.isComposed() || this.target instanceof PassThruFunction) {
				if (this.getRawClassFor(type) == Void.class) {
					if (input instanceof Message) {
						input = ((Message) input).getPayload();
						if (input instanceof Optional) {
							input = ((Optional) input).orElseGet(() -> null);
						}
					}
					Assert.isNull(input, "Can't have non-null input with Void input type.");
				}
				return false;
			}
			return true;
		}
		/*
		 *
		 */
		private Object convertInputIfNecessary(Object input, Type type) {
			if (!this.isInputConversionNecessary(input, type)) {
				return input;
			}

			Object convertedInput = null;
			if (input instanceof Publisher) {
				convertedInput = this.convertInputPublisherIfNecessary((Publisher) input, type);
			}
			else if (FunctionTypeUtils.isMultipleArgumentType(type)) {
				Type[] inputTypes = ((ParameterizedType) type).getActualTypeArguments();
				Object[] multipleValueArguments = this.parseMultipleValueArguments(input, inputTypes.length);
				Object[] convertedInputs = new Object[inputTypes.length];
				for (int i = 0; i < multipleValueArguments.length; i++) {
					Object cInput = this.convertInputIfNecessary(multipleValueArguments[i], inputTypes[i]);
					convertedInputs[i] = cInput;
				}
				convertedInput = Tuples.fromArray(convertedInputs);
			}
			else if (this.skipInputConversion) {
				if (!(input instanceof Message)) {
					input = MessageBuilder.withPayload(input).build();
				}
				convertedInput = this.isInputTypeMessage()
						? input
						: new OriginalMessageHolder(((Message) input).getPayload(), (Message<?>) input);
			}
			else if (input instanceof Message) {
				input = this.filterOutHeaders((Message) input);
				if (((Message) input).getPayload().getClass().getName().equals("org.springframework.kafka.support.KafkaNull")) {
					return input;
				}

				if (functionInvocationHelper != null) {
					input = functionInvocationHelper.preProcessInput((Message<?>) input, messageConverter);
				}

				convertedInput = this.convertInputMessageIfNecessary((Message) input, type);
				if (convertedInput == null) { // give ConversionService a chance
					convertedInput = this.convertNonMessageInputIfNecessary(type, ((Message) input).getPayload(), false);
				}
				if (convertedInput != null && !FunctionTypeUtils.isMultipleArgumentType(this.inputType)) {
					convertedInput = !convertedInput.equals(input)
							? new OriginalMessageHolder(convertedInput, (Message<?>) input)
							: convertedInput;
				}
				if (convertedInput != null && logger.isDebugEnabled()) {
					logger.debug("Converted Message: " + input + " to: " +
							(convertedInput instanceof OriginalMessageHolder ? ((OriginalMessageHolder) convertedInput).value.getClass() : convertedInput));
				}
			}
			else {
				convertedInput = this.convertNonMessageInputIfNecessary(type, input, JsonMapper.isJsonString(input));
				if (convertedInput != null && logger.isDebugEnabled()) {
					logger.debug("Converted input: " + input + " to: " + convertedInput);
				}
			}
			// wrap in Message if necessary
			if (this.isWrapConvertedInputInMessage(convertedInput)) {
				convertedInput = MessageBuilder.withPayload(convertedInput).build();
			}

			Object finalInput = input;
			Assert.notNull(convertedInput, () -> "Failed to convert input: " + finalInput + " to " + type);
			return convertedInput;
		}

		// TODO temporary fix for https://github.com/spring-cloud/spring-cloud-stream/issues/2178
		// need a cleaner solution
		@SuppressWarnings("unchecked")
		private Message filterOutHeaders(Message message) {
			return MessageBuilder.fromMessage(message).removeHeader("spring.cloud.stream.sendto.destination").build();
		}

		private boolean isExtractPayload(Message<?> message, Type type) {
			if (this.propagateInputHeaders) {
				return false;
			}
			if (this.isRoutingFunction()) {
				return false;
			}
			if (FunctionTypeUtils.isCollectionOfMessage(type)) {
				return true;
			}
			if (FunctionTypeUtils.isMessage(type)) {
				return false;
			}

			Object payload = message.getPayload();
			if ((payload instanceof byte[])) {
				return false;
			}
			if (ObjectUtils.isArray(payload)) {
				payload = CollectionUtils.arrayToList(payload);
			}
			if (payload instanceof Collection && !CollectionUtils.isEmpty((Collection<?>) payload)) {
				Class<?> commonElementType = CollectionUtils.findCommonElementType((Collection<?>) payload);
				if (commonElementType != null && Message.class.isAssignableFrom(commonElementType)) {
					return true;
				}
			}
			return !this.containsRetainMessageSignalInHeaders(message);
		}

		/**
		 * This is an optional conversion which would only happen if `expected-content-type` is
		 * set as a header in a message or explicitly provided as part of the lookup.
		 */
		@SuppressWarnings("unchecked")
		private Object convertOutputIfNecessary(Object output, Type type, String[] contentType) {
			Object convertedOutput = output;
			if (this.skipOutputConversion) {
				return convertedOutput;
			}

			if (convertedOutput instanceof Publisher) {
				return this.convertOutputPublisherIfNecessary((Publisher) convertedOutput, type, contentType);
			}

			if (convertedOutput instanceof Message) {
				if (((Message) convertedOutput).getPayload() instanceof byte[] && ObjectUtils.isEmpty(contentType)) {
					return convertedOutput;
				}
				else if (isExtractPayload((Message<?>) convertedOutput, type)) {
					convertedOutput = ((Message) convertedOutput).getPayload();
				}
			}

			if (this.enhancer != null) {
				convertedOutput = enhancer.apply(convertedOutput);
			}
			if (this.getTarget() instanceof PassThruFunction) { // scst-2303
				Message enrichedMessage;
				if (convertedOutput instanceof Message) {
					enrichedMessage = MessageBuilder.fromMessage((Message) convertedOutput)
						.setHeader(MessageHeaders.CONTENT_TYPE, contentType[0]).build();
				}
				else {
					enrichedMessage = MessageBuilder.withPayload(convertedOutput)
						.setHeader(MessageHeaders.CONTENT_TYPE, contentType[0]).build();
				}
				return messageConverter.toMessage(enrichedMessage.getPayload(), enrichedMessage.getHeaders());
			}

			if (ObjectUtils.isEmpty(contentType)) {
				return convertedOutput;
			}


			if (FunctionTypeUtils.isMultipleArgumentType(type)) {
				convertedOutput = this.convertMultipleOutputArgumentTypeIfNecesary(convertedOutput, type, contentType);
			}
			else if (convertedOutput instanceof Message) {
				convertedOutput = this.convertOutputMessageIfNecessary(convertedOutput, ObjectUtils.isEmpty(contentType) ? null : contentType[0]);
			}
			else if (convertedOutput instanceof Collection && this.isOutputTypeMessage()) {
				convertedOutput = this.convertMultipleOutputValuesIfNecessary(convertedOutput, ObjectUtils.isEmpty(contentType) ? null : contentType);
			}
			else if (ObjectUtils.isArray(convertedOutput) && !(convertedOutput instanceof byte[])) {
				convertedOutput = this.convertMultipleOutputValuesIfNecessary(convertedOutput, ObjectUtils.isEmpty(contentType) ? null : contentType);
			}
			else {
				convertedOutput = messageConverter.toMessage(convertedOutput,
						new MessageHeaders(Collections.singletonMap(MessageHeaders.CONTENT_TYPE, contentType == null ? "application/json" : contentType[0])));
			}

			return convertedOutput;
		}

		/**
		 * Will check if message contains any of the headers that are considered to serve as
		 * signals to retain output as Message (regardless of the output type of function).
		 * At this moment presence of 'scf-func-name' header or any header that begins with `lambda'
		 * (use by AWS) will result in this method returning true.
		 */
		/*
		 * TODO we need to investigate if this could be extracted into some type of strategy since at
		 * the pure core level there is no case for this to ever be true. In fact today it is only AWS Lambda
		 * case that requires it since it may contain forwarding url
		 */
		private boolean containsRetainMessageSignalInHeaders(Message message) {
			if (functionInvocationHelper != null && functionInvocationHelper.isRetainOuputAsMessage(message)) {
				return true;
			}
			else {
				for (String headerName : message.getHeaders().keySet()) {
					if (headerName.startsWith("lambda") ||
						headerName.startsWith("scf-func-name")) {
						return true;
					}
				}
				return false;
			}
		}

		/*
		 *
		 */
		private Object convertNonMessageInputIfNecessary(Type inputType, Object input, boolean maybeJson) {
			Object convertedInput = null;
			Class<?> rawInputType = this.isTypePublisher(inputType) || this.isInputTypeMessage()
					? FunctionTypeUtils.getRawType(FunctionTypeUtils.getGenericType(inputType))
					: this.getRawClassFor(inputType);

			if (maybeJson && !Message.class.isAssignableFrom(rawInputType)) {
				if (FunctionTypeUtils.isMessage(inputType)) {
					inputType = FunctionTypeUtils.getGenericType(inputType);
				}
				if (Object.class != inputType) {
					convertedInput = SimpleFunctionRegistry.this.jsonMapper.fromJson(input, inputType);
				}
			}
			else if (SimpleFunctionRegistry.this.conversionService != null
					&& !rawInputType.equals(input.getClass())
					&& SimpleFunctionRegistry.this.conversionService.canConvert(input.getClass(), rawInputType)) {
				convertedInput = SimpleFunctionRegistry.this.conversionService.convert(input, rawInputType);
			}
			if (convertedInput == null && logger.isDebugEnabled()) {
				logger.debug("Failed to convert input '" + input + "' to type " + inputType + ". Will use it as is.");
			}
			return convertedInput == null ? input : convertedInput;
		}

		/*
		 *
		 */
		private boolean isWrapConvertedInputInMessage(Object convertedInput) {
			return this.inputType != null
					&& FunctionTypeUtils.isMessage(this.inputType)
					&& !(convertedInput instanceof Message)
					&& !(convertedInput instanceof Publisher)
					&& !(convertedInput instanceof OriginalMessageHolder);
		}

		/*
		 *
		 */
		private Type extractActualValueTypeIfNecessary(Type type) {
			if (type  instanceof ParameterizedType && (FunctionTypeUtils.isPublisher(type) || FunctionTypeUtils.isMessage(type))) {
				return FunctionTypeUtils.getGenericType(type);
			}
			return type;
		}

		/*
		 *
		 */
		private Object convertInputMessageIfNecessary(Message message, Type type) {
			if (type == null) {
				return null;
			}
			if (message.getPayload() instanceof Optional) {
				return message;
			}
			if (message.getPayload() instanceof Collection<?>) {
				Type itemType = FunctionTypeUtils.getImmediateGenericType(type, 0);
				if (itemType == null) {
					itemType = type;
				}
				Type collectionType = CollectionUtils.findCommonElementType((Collection<?>) message.getPayload());
				if (collectionType == itemType) {
					return message.getPayload();
				}

				if (collectionType != null
						&& FunctionTypeUtils.getRawType(itemType).isAssignableFrom(collectionType.getClass())
						&& FunctionTypeUtils.isMessage(type)) {
					return message;
				}
			}

			Object convertedInput = message.getPayload();

			Type itemType = this.extractActualValueTypeIfNecessary(type);
			Class<?> rawType = FunctionTypeUtils.isMessage(type)
					? FunctionTypeUtils.getRawType(itemType)
					: FunctionTypeUtils.getRawType(type);
			convertedInput = type instanceof ParameterizedType
					? SimpleFunctionRegistry.this.messageConverter.fromMessage(message, rawType, itemType)
					: SimpleFunctionRegistry.this.messageConverter.fromMessage(message, rawType);

			if (convertedInput != null && !rawType.isAssignableFrom(convertedInput.getClass())) {
				logger.warn("Failed to convert input to " + rawType + ". Will attempt to invoke function with raw type");
			}

			if (FunctionTypeUtils.isMessage(type)) {
				if (convertedInput == null) {
					if (logger.isDebugEnabled()) {
						/*
						 * In the event conversion was unsuccessful we simply return the original un-converted message.
						 * This will help to deal with issues like KafkaNull and others. However if this was not the intention
						 * of the developer, this would be discovered early in the development process where the
						 * additional message converter could be added to facilitate the conversion.
						 */
						logger.debug("Input type conversion of payload " + message.getPayload() + " resulted in 'null'. "
								+ "Will use the original message as input.");
					}

					convertedInput = message;
				}
				else {
					if (!(convertedInput instanceof Message)) {
						convertedInput = MessageBuilder.withPayload(convertedInput).copyHeaders(message.getHeaders()).build();
					}
				}
			}
			return convertedInput;
		}

		/**
		 * This method handles function with multiple output arguments (e.g. Tuple2<..>)
		 */
		private Object convertMultipleOutputArgumentTypeIfNecesary(Object output, Type type, String[] contentType) {
			Type[] outputTypes = ((ParameterizedType) type).getActualTypeArguments();
			Object[] multipleValueArguments = this.parseMultipleValueArguments(output, outputTypes.length);
			Object[] convertedOutputs = new Object[outputTypes.length];
			for (int i = 0; i < multipleValueArguments.length; i++) {
				String[] ctToUse = !ObjectUtils.isEmpty(contentType)
						? new String[]{contentType[i]}
						: new String[] {"application/json"};
				Object convertedInput = this.convertOutputIfNecessary(multipleValueArguments[i], outputTypes[i], ctToUse);
				convertedOutputs[i] = convertedInput;
			}
			return Tuples.fromArray(convertedOutputs);
		}

		/*
		 *
		 */
		@SuppressWarnings("unchecked")
		private Object convertOutputMessageIfNecessary(Object output, String expectedOutputContetntType) {
			String contentType = ((Message) output).getHeaders().containsKey(FunctionProperties.EXPECT_CONTENT_TYPE_HEADER)
					? (String) ((Message) output).getHeaders().get(FunctionProperties.EXPECT_CONTENT_TYPE_HEADER)
							: expectedOutputContetntType;

			if (StringUtils.hasText(contentType)) {
				Map<String, Object> headersMap = new HashMap(((Message) output).getHeaders());
				String[] expectedContentTypes = StringUtils.delimitedListToStringArray(contentType, ",");
				for (String expectedContentType : expectedContentTypes) {
					headersMap.put(MessageHeaders.CONTENT_TYPE, expectedContentType);
					Message message = MessageBuilder.withPayload(((Message) output).getPayload()).copyHeaders(headersMap).build();
					Object result = messageConverter.toMessage(message.getPayload(), message.getHeaders());
					if (result != null) {
						return result;
					}
				}
			}
			return output;
		}

		/**
		 * This one is used to convert individual value of Collection or array.
		 */
		@SuppressWarnings("unchecked")
		private Object convertMultipleOutputValuesIfNecessary(Object output, String[] contentType) {
			Collection outputCollection = ObjectUtils.isArray(output) ? CollectionUtils.arrayToList(output) : (Collection) output;
			Collection convertedOutputCollection = outputCollection instanceof List ? new ArrayList<>() : new TreeSet<>();
			Type type = this.isOutputTypeMessage() ? FunctionTypeUtils.getGenericType(this.outputType) : this.outputType;
			for (Object outToConvert : outputCollection) {
				Object result = this.convertOutputIfNecessary(outToConvert, type, contentType);
				Assert.notNull(result, () -> "Failed to convert output '" + outToConvert + "'");
				convertedOutputCollection.add(result);
			}
			return ObjectUtils.isArray(output) ? convertedOutputCollection.toArray() : convertedOutputCollection;
		}

		/*
		 *
		 */
		@SuppressWarnings("unchecked")
		private Object convertInputPublisherIfNecessary(Publisher publisher, Type type) {
			if (FunctionTypeUtils.isMono(type) && publisher instanceof Flux) {
				publisher = Mono.from(publisher);
			}
			else if (FunctionTypeUtils.isFlux(type) && publisher instanceof Mono) {
				publisher = Flux.from(publisher);
			}
			Type actualType = type != null && FunctionTypeUtils.isPublisher(type)
					? FunctionTypeUtils.getImmediateGenericType(type, 0)
					: type;
			return publisher instanceof Mono
					? Mono.from(publisher).map(v -> {
						try {
							return this.convertInputIfNecessary(v, actualType == null ? type : actualType);
						}
						catch (Exception e) {
							throw new IllegalStateException("Failed to convert input", e);
						}
					})
					: Flux.from(publisher).map(v -> {
						try {
							return this.convertInputIfNecessary(v, actualType == null ? type : actualType);
						}
						catch (Exception e) {
							throw new IllegalStateException("Failed to convert input", e);
						}
					});
		}

		/*
		 *
		 */
		@SuppressWarnings("unchecked")
		private Object convertOutputPublisherIfNecessary(Publisher publisher, Type type, String[] expectedOutputContentType) {
			return publisher instanceof Mono
					? Mono.from(publisher).map(v -> {
						try {
							return this.convertOutputIfNecessary(v, type, expectedOutputContentType);
						}
						// SmartB Modification
						// FIX force message conversion error propagation
						catch (ResponseStatusException e) {
							throw e;
						}
						// SmartB End Of Modification
						catch (Exception e) {
							throw new IllegalStateException("Failed to convert output", e);
						}
					})
					: Flux.from(publisher).map(v -> {
						try {
							return this.convertOutputIfNecessary(v, type, expectedOutputContentType);
						}
						// SmartB Modification
						// FIX force message conversion error propagation
						catch (ResponseStatusException e) {
							throw e;
						}
						// SmartB End Of Modification
						catch (Exception e) {
							throw new IllegalStateException("Failed to convert output", e);
						}
					});
		}
	}

	/**
	 *
	 */
	private static final class OriginalMessageHolder  {
		private final Object value;

		private final Message<?> originalMessage;

		private OriginalMessageHolder(Object value, Message<?> originalMessage) {
			this.value = value;
			this.originalMessage = originalMessage;
		}

		public Object getValue() {
			return this.value;
		}

		public Message<?> getOriginalMessage() {
			return this.originalMessage;
		}
	}

	public static class PassThruFunction implements Function<Object, Object> {
		@Override
		public Object apply(Object t) {
			return t;
		}
	}

	@SuppressWarnings({ "unchecked", "rawtypes" })
	private static class ConsumerWrapper implements Consumer<Flux<Object>> {

		private final Consumer targetConsumer;

		ConsumerWrapper(Consumer targetConsumer) {
			this.targetConsumer = targetConsumer;
		}

		@Override
		public void accept(Flux messageFlux) {
			messageFlux.doOnNext(this.targetConsumer).subscribe();
		}

	}
}<|MERGE_RESOLUTION|>--- conflicted
+++ resolved
@@ -861,14 +861,10 @@
 				if ((!treatPayloadAsPlainText && JsonMapper.isJsonStringRepresentsCollection(payload))
 						&& !FunctionTypeUtils.isTypeCollection(this.inputType)
 						&& !FunctionTypeUtils.isTypeArray(this.inputType)) {
-<<<<<<< HEAD
 					MessageHeaders headers = input instanceof Message ? ((Message) input).getHeaders() : new MessageHeaders(Collections.emptyMap());
-					Collection collectionPayload = jsonMapper.fromJson(payload, Collection.class);
-=======
-					MessageHeaders headers = ((Message) input).getHeaders();
 					// Original version
 //                     Collection collectionPayload = jsonMapper.fromJson(payload, Collection.class);
-					// Fix for SmartB
+					// Fix for KOMUNE
 					// Collection Type is needed by kotlin serializer to deserialize object
 					Type genType = FunctionTypeUtils.getGenericType(this.inputType);
 					ResolvableType resolvableType = ResolvableType.forType(genType);
@@ -877,9 +873,8 @@
 					}
 					ResolvableType listType = ResolvableType.forClassWithGenerics(List.class, resolvableType);
 					Collection collectionPayload = jsonMapper.fromJson(payload, listType.getType());
-					// SmartB End Of Modification
-
->>>>>>> 51c465a4
+					// KOMUNE End Of Modification
+
 					Class inputClass = FunctionTypeUtils.getRawType(this.inputType);
 					if (this.isInputTypeMessage()) {
 						inputClass = FunctionTypeUtils.getRawType(FunctionTypeUtils.getImmediateGenericType(this.inputType, 0));
@@ -1534,12 +1529,12 @@
 						try {
 							return this.convertOutputIfNecessary(v, type, expectedOutputContentType);
 						}
-						// SmartB Modification
+						// KOMUNE Modification
 						// FIX force message conversion error propagation
 						catch (ResponseStatusException e) {
 							throw e;
 						}
-						// SmartB End Of Modification
+						// KOMUNE End Of Modification
 						catch (Exception e) {
 							throw new IllegalStateException("Failed to convert output", e);
 						}
@@ -1548,12 +1543,12 @@
 						try {
 							return this.convertOutputIfNecessary(v, type, expectedOutputContentType);
 						}
-						// SmartB Modification
+						// KOMUNE Modification
 						// FIX force message conversion error propagation
 						catch (ResponseStatusException e) {
 							throw e;
 						}
-						// SmartB End Of Modification
+						// KOMUNE End Of Modification
 						catch (Exception e) {
 							throw new IllegalStateException("Failed to convert output", e);
 						}
